--- conflicted
+++ resolved
@@ -151,15 +151,10 @@
 		resolved = v.decision.resolvedAddr
 	}
 
-<<<<<<< HEAD
-	resolved, reason, err := safeResolve(config, network, addr)
-	userdata.(*ctxUserData).decision.reason = reason
-	if err != nil {
-		return nil, err
-=======
 	if resolved == nil || addr != outboundHost || network != "tcp" {
 		var err error
-		resolved, err = safeResolve(config, network, addr)
+		resolved, reason, err = safeResolve(config, network, addr)
+		userdata.(*ctxUserData).decision.reason = reason
 		if err != nil {
 			if _, ok := err.(denyError); ok {
 				config.Log.WithFields(
@@ -171,7 +166,6 @@
 
 			return nil, err
 		}
->>>>>>> 19320cdf
 	}
 
 	config.StatsdClient.Incr("cn.atpt.total", []string{}, 1)
@@ -376,16 +370,7 @@
 		return denyError{errors.New(decision.reason)}
 	}
 
-<<<<<<< HEAD
-	resolved, decision.reason, err = safeResolve(config, "tcp", ctx.Req.Host)
-	if err != nil {
-		return nil, err
-	}
-
-	return resolved, nil
-=======
 	return nil
->>>>>>> 19320cdf
 }
 
 func findListener(ip string, defaultPort uint16) (net.Listener, error) {
