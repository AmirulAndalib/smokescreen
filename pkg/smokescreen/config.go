package smokescreen

import (
	"crypto"
	"crypto/ecdsa"
	"crypto/rsa"
	"crypto/tls"
	"crypto/x509"
	"crypto/x509/pkix"
	"encoding/asn1"
	"encoding/hex"
	"encoding/pem"
	"errors"
	"fmt"
	"io/ioutil"
	"net"
	"net/http"
	"regexp"
	"strings"
	"time"

	"github.com/DataDog/datadog-go/statsd"
	log "github.com/sirupsen/logrus"
)

type Config struct {
<<<<<<< HEAD
	Ip                           string
	Port                         int
	CidrBlacklist                []net.IPNet
	CidrBlacklistExemptions      []net.IPNet
	ConnectTimeout               time.Duration
	ExitTimeout                  time.Duration
	MaintenanceFile              string
	StatsdClient                 *statsd.Client
	AllowPrivateRange            bool
	EgressAcl                    EgressAcl
	SupportProxyProtocol         bool
	TlsConfig                    *tls.Config
	CrlByAuthorityKeyId          map[string]*pkix.CertificateList
	RoleFromRequest              func(subject *http.Request) (string, error)
	clientCasBySubjectKeyId      map[string]*x509.Certificate
	AdditionalErrorMessageOnDeny string
	Log                          *log.Logger
=======
	Ip                       string
	Port                     int
	CidrBlacklist            []net.IPNet
	CidrBlacklistExemptions  []net.IPNet
	ConnectTimeout           time.Duration
	ExitTimeout              time.Duration
	MaintenanceFile          string
	StatsdClient             *statsd.Client
	AllowPrivateRange        bool
	EgressAcl                EgressAcl
	SupportProxyProtocol     bool
	TlsConfig                *tls.Config
	CrlByAuthorityKeyId      map[string]*pkix.CertificateList
	RoleFromRequest          func(subject *http.Request) (string, error)
	clientCasBySubjectKeyId  map[string]*x509.Certificate
	ErrorMessageOnDeny       string
	Log                      *log.Logger
	DisabledAclPolicyActions []string
>>>>>>> b415ecd9

	hostExtractExpr *regexp.Regexp
}

type MissingRoleError error

// RFC 5280,  4.2.1.1
type authKeyId struct {
	Id []byte `asn1:"optional,tag:0"`
}

func (config *Config) Init() error {
	var err error

	if config.CrlByAuthorityKeyId == nil {
		config.CrlByAuthorityKeyId = make(map[string]*pkix.CertificateList)
	}
	if config.clientCasBySubjectKeyId == nil {
		config.clientCasBySubjectKeyId = make(map[string]*x509.Certificate)
	}
	if config.Log == nil {
		config.Log = log.New()
	}

	config.hostExtractExpr, err = regexp.Compile("^([^:]*)(:\\d+)?$")
	if err != nil {
		return err
	}

	// Configure RoleFromRequest for default behavior. It is ultimately meant to be replaced by the user.
	if config.TlsConfig != nil && config.TlsConfig.ClientCAs != nil { // If client certs are set, pick the CN.
		config.RoleFromRequest = func(req *http.Request) (string, error) {
			fail := func(err error) (string, error) { return "", err }
			if len(req.TLS.PeerCertificates) == 0 { // This should be impossible as long as ClientAuth is RequireAndVerifyClientCert
				fail(MissingRoleError(fmt.Errorf("fatal: No PeerCertificates")))
			}
			return req.TLS.PeerCertificates[0].Subject.CommonName, nil
		}
	} else { // Use a custom header
		config.RoleFromRequest = func(req *http.Request) (string, error) {
			fail := func(err error) (string, error) { return "", err }
			idHeader := req.Header["X-Smokescreen-Role"]
			if len(idHeader) != 1 {
				return fail(MissingRoleError(fmt.Errorf("no or multiple 'X-Smokescreen-Role' header provided")))
			}
			return idHeader[0], nil
		}
	}

	return nil
}

func (config *Config) SetupCrls(crlFiles []string) error {
	fail := func(err error) error { fmt.Print(err); return err }

	config.CrlByAuthorityKeyId = make(map[string]*pkix.CertificateList)
	config.clientCasBySubjectKeyId = make(map[string]*x509.Certificate)

	for _, crlFile := range crlFiles {
		crlBytes, err := ioutil.ReadFile(crlFile)
		if err != nil {
			return fail(err)
		}

		certList, err := x509.ParseCRL(crlBytes)
		if err != nil {
			log.Printf("Failed to parse CRL in '%s': %#v\n", crlFile, err)
		}

		// find the X509v3 Authority Key Identifier in the extensions (2.5.29.35)
		crlIssuerId := ""
		extensionOid := []int{2, 5, 29, 35}
		for _, v := range certList.TBSCertList.Extensions {
			if v.Id.Equal(extensionOid) { // Hurray, we found it
				// Boo, it's ASN.1.
				var crlAuthorityKey authKeyId
				_, err := asn1.Unmarshal(v.Value, &crlAuthorityKey)
				if err != nil {
					fmt.Printf("error: Failed to read AuthorityKey: %#v\n", err)
					continue
				}
				crlIssuerId = string(crlAuthorityKey.Id)
				break
			}
		}
		if crlIssuerId == "" {
			log.Print(fmt.Errorf("error: CRL from '%s' has no Authority Key Identifier: ignoring it\n", crlFile))
			continue
		}

		// Make sure we have a CA for this CRL or warn
		caCert, ok := config.clientCasBySubjectKeyId[crlIssuerId]

		if !ok {
			log.Printf("warn: CRL loaded for issuer '%s' but no such CA loaded: ignoring it\n", hex.EncodeToString([]byte(crlIssuerId)))
			fmt.Printf("%#v loaded certs\n", len(config.clientCasBySubjectKeyId))
			continue
		}

		// At this point, we have the CA certificate and the CRL. All that's left before evicting the CRL we currently trust is to verify the new CRL's signature
		err = caCert.CheckCRLSignature(certList)
		if err != nil {
			fmt.Printf("error: Could not trust CRL. Error during signature check: %#v\n", err)
			continue
		}

		// At this point, we have a new CRL which we trust. Let's evict the old one.
		config.CrlByAuthorityKeyId[crlIssuerId] = certList
		fmt.Printf("info: Loaded CRL for Authority ID '%s'\n", hex.EncodeToString([]byte(crlIssuerId)))
	}

	// Verify that all CAs loaded have a CRL
	for k, _ := range config.clientCasBySubjectKeyId {
		_, ok := config.CrlByAuthorityKeyId[k]
		if !ok {
			fmt.Printf("warn: no CRL loaded for Authority ID '%s'\n", hex.EncodeToString([]byte(k)))
		}
	}
	return nil
}

func (config *Config) SetupStatsd(addr, namespace string) error {
	if addr == "" {
		config.StatsdClient = nil
		return nil
	}

	track, err := statsd.New(addr)
	if err != nil {
		return err
	}
	config.StatsdClient = track

	config.StatsdClient.Namespace = namespace

	return nil
}

func (config *Config) SetupEgressAcl(aclFile string) error {
	if aclFile == "" {
		config.EgressAcl = nil
		return nil
	}

	log.Printf("Loading egress ACL from %s", aclFile)
	egressAcl, err := LoadYamlAclFromFilePath(config, aclFile)
	if err != nil {
		log.Print(err)
		return err
	}
	config.EgressAcl = egressAcl

	return nil
}

func (config *Config) SetupTls(tlsServerPemFile string, tlsClientCasFiles []string) error {
	fail := func(err error) error { return err }

	if tlsServerPemFile != "" {

		tlsConfig := tls.Config{}

		fileBytes, err := ioutil.ReadFile(tlsServerPemFile)
		if err != nil {
			return fail(err)
		}

		serverCert, err := ParsePemChain(fileBytes)
		if err != nil {
			return fail(err)
		}

		tlsConfig.Certificates = []tls.Certificate{
			serverCert,
		}

		if len(tlsClientCasFiles) != 0 {
			tlsConfig.ClientAuth = tls.RequireAndVerifyClientCert
			tlsConfig.ClientCAs = x509.NewCertPool()
			for _, clientCaFile := range tlsClientCasFiles {
				caBytes, err := ioutil.ReadFile(clientCaFile)
				if err != nil {
					return fail(err)
				}
				success := tlsConfig.ClientCAs.AppendCertsFromPEM(caBytes)
				if !success {
					fail(fmt.Errorf("Problem decoding '%s'", clientCaFile))
				}

				config.populateClientCaMap(caBytes)
			}
		}

		tlsConfig.BuildNameToCertificate()
		config.TlsConfig = &tlsConfig
	} else {
		if len(tlsClientCasFiles) != 0 {
			return fail(fmt.Errorf("It is pointless to set client CAs without setting the server's cert/key."))
		}
		config.TlsConfig = nil
	}
	return nil
}

func ParsePemChain(pemBytes []byte) (tls.Certificate, error) {
	fail := func(err error) (tls.Certificate, error) { return tls.Certificate{}, err }

	var err error
	var cert tls.Certificate

	for {
		var certDerBlock *pem.Block
		certDerBlock, pemBytes = pem.Decode(pemBytes)
		if certDerBlock == nil {
			break
		}

		if strings.HasSuffix(certDerBlock.Type, "PRIVATE KEY") {
			if cert.PrivateKey != nil {
				return fail(fmt.Errorf("Found multiple '*PRIVATE KEY's block in the provided file."))
			}
			cert.PrivateKey, err = parsePrivateKey(certDerBlock.Bytes)
			if err != nil {
				return fail(err)
			}
		} else if certDerBlock.Type == "CERTIFICATE" {
			cert.Certificate = append(cert.Certificate, certDerBlock.Bytes)
		} else {
			log.Printf("warn: Unsupported PEM block '%s'. Resolution: ignoring", certDerBlock.Type)
		}
	}

	if len(cert.Certificate) == 0 {
		return fail(fmt.Errorf("Could not find any 'CERTIFICATE' in the provided file."))
	}

	if cert.PrivateKey == nil {
		return fail(fmt.Errorf("Could not find a '*PRIVATE KEY' in the provided file."))
	}
	// We don't need to parse the IpTypePublic key for TLS, but we so do anyway
	// to check that it looks sane and matches the IpTypePrivate key.
	x509Cert, err := x509.ParseCertificate(cert.Certificate[0])
	if err != nil {
		return fail(err)
	}

	switch pub := x509Cert.PublicKey.(type) {
	case *rsa.PublicKey:
		priv, ok := cert.PrivateKey.(*rsa.PrivateKey)
		if !ok {
			return fail(errors.New("tls: IpTypePrivate key type does not match IpTypePublic key type"))
		}
		if pub.N.Cmp(priv.N) != 0 {
			return fail(errors.New("tls: IpTypePrivate key does not match IpTypePublic key"))
		}
	case *ecdsa.PublicKey:
		priv, ok := cert.PrivateKey.(*ecdsa.PrivateKey)
		if !ok {
			return fail(errors.New("tls: IpTypePrivate key type does not match IpTypePublic key type"))
		}
		if pub.X.Cmp(priv.X) != 0 || pub.Y.Cmp(priv.Y) != 0 {
			return fail(errors.New("tls: IpTypePrivate key does not match IpTypePublic key"))
		}
	default:
		return fail(errors.New("tls: unknown IpTypePublic key algorithm"))
	}

	return cert, nil
}

// Cargoculted from pkg/tls/tls.go
// Attempt to parse the given IpTypePrivate key DER block. OpenSSL 0.9.8 generates
// PKCS#1 IpTypePrivate keys by default, while OpenSSL 1.0.0 generates PKCS#8 keys.
// OpenSSL ecparam generates SEC1 EC IpTypePrivate keys for ECDSA. We try all three.
func parsePrivateKey(der []byte) (crypto.PrivateKey, error) {
	if key, err := x509.ParsePKCS1PrivateKey(der); err == nil {
		return key, nil
	}
	if key, err := x509.ParsePKCS8PrivateKey(der); err == nil {
		switch key := key.(type) {
		case *rsa.PrivateKey, *ecdsa.PrivateKey:
			return key, nil
		default:
			return nil, errors.New("tls: found unknown IpTypePrivate key type in PKCS#8 wrapping")
		}
	}
	if key, err := x509.ParseECPrivateKey(der); err == nil {
		return key, nil
	}

	return nil, errors.New("tls: failed to parse IpTypePrivate key")
}

func (config *Config) populateClientCaMap(pemCerts []byte) (ok bool) {

	for len(pemCerts) > 0 {
		var block *pem.Block
		block, pemCerts = pem.Decode(pemCerts)
		if block == nil {
			break
		}
		if block.Type != "CERTIFICATE" || len(block.Headers) != 0 {
			continue
		}

		cert, err := x509.ParseCertificate(block.Bytes)
		if err != nil {
			continue
		}
		fmt.Printf("info: Loaded CA with Authority ID '%s'\n", hex.EncodeToString(cert.SubjectKeyId))
		config.clientCasBySubjectKeyId[string(cert.SubjectKeyId)] = cert
		ok = true
	}
	return
}<|MERGE_RESOLUTION|>--- conflicted
+++ resolved
@@ -24,7 +24,6 @@
 )
 
 type Config struct {
-<<<<<<< HEAD
 	Ip                           string
 	Port                         int
 	CidrBlacklist                []net.IPNet
@@ -42,26 +41,7 @@
 	clientCasBySubjectKeyId      map[string]*x509.Certificate
 	AdditionalErrorMessageOnDeny string
 	Log                          *log.Logger
-=======
-	Ip                       string
-	Port                     int
-	CidrBlacklist            []net.IPNet
-	CidrBlacklistExemptions  []net.IPNet
-	ConnectTimeout           time.Duration
-	ExitTimeout              time.Duration
-	MaintenanceFile          string
-	StatsdClient             *statsd.Client
-	AllowPrivateRange        bool
-	EgressAcl                EgressAcl
-	SupportProxyProtocol     bool
-	TlsConfig                *tls.Config
-	CrlByAuthorityKeyId      map[string]*pkix.CertificateList
-	RoleFromRequest          func(subject *http.Request) (string, error)
-	clientCasBySubjectKeyId  map[string]*x509.Certificate
-	ErrorMessageOnDeny       string
-	Log                      *log.Logger
-	DisabledAclPolicyActions []string
->>>>>>> b415ecd9
+	DisabledAclPolicyActions     []string
 
 	hostExtractExpr *regexp.Regexp
 }
